# To run all pre-commit checks, use:
#
#     pre-commit run -a
#
# To install pre-commit hooks that run every time you commit:
#
#     pre-commit install
#

ci:
  autoupdate_commit_msg: "⬆️🪝 update pre-commit hooks"
  autofix_commit_msg: "🎨 pre-commit fixes"

repos:
  # Standard hooks
  - repo: https://github.com/pre-commit/pre-commit-hooks
    rev: v4.4.0
    hooks:
      - id: check-added-large-files
      - id: check-case-conflict
      - id: check-docstring-first
      - id: check-merge-conflict
      - id: check-toml
      - id: check-yaml
      - id: debug-statements
      - id: end-of-file-fixer
      - id: mixed-line-ending
      - id: trailing-whitespace

  # Clean jupyter notebooks
  - repo: https://github.com/srstevenson/nb-clean
    rev: 2.4.0
    hooks:
      - id: nb-clean

  # Handling unwanted unicode characters
  - repo: https://github.com/sirosen/texthooks
    rev: 0.5.0
    hooks:
      - id: fix-ligatures
      - id: fix-smartquotes

  # Check for common mistakes
  - repo: https://github.com/pre-commit/pygrep-hooks
    rev: v1.10.0
    hooks:
      - id: rst-backticks
      - id: rst-directive-colons
      - id: rst-inline-touching-normal

  # Run ruff (subsumes pyupgrade, isort, flake8+plugins, and more)
  - repo: https://github.com/charliermarsh/ruff-pre-commit
    rev: v0.0.256
    hooks:
      - id: ruff
        args: ["--fix"]

  # Run code formatting with Black
  - repo: https://github.com/psf/black
    rev: 23.1.0 # Keep in sync with blacken-docs
    hooks:
      - id: black-jupyter

  # Also run Black on examples in the documentation
  - repo: https://github.com/asottile/blacken-docs
    rev: 1.13.0
    hooks:
      - id: blacken-docs
        additional_dependencies:
          - black==23.1.0 # keep in sync with black hook

<<<<<<< HEAD
=======
  # Check for common mistakes
  - repo: https://github.com/pre-commit/pygrep-hooks
    rev: "v1.10.0"
    hooks:
      - id: python-check-blanket-noqa
      - id: python-check-blanket-type-ignore
      - id: python-no-log-warn
      - id: python-no-eval
      - id: python-use-type-annotations
      - id: rst-backticks
      - id: rst-directive-colons
      - id: rst-inline-touching-normal

  # Check static types with mypy
  - repo: https://github.com/pre-commit/mirrors-mypy
    rev: "v1.1.1"
    hooks:
      - id: mypy
        stages: [manual]
        files: ^(mqt/qecc|test/python)
        args:
          [--no-strict-optional, --ignore-missing-imports, --no-warn-return-any]
        additional_dependencies: ["types-setuptools", "pytest>=7.0"]

  # Check for spelling
  - repo: https://github.com/codespell-project/codespell
    rev: "v2.2.4"
    hooks:
      - id: codespell
        args: ["-L", "wille,linz", "--skip", "*.ipynb"]

  # Clang-format the C++ part of the code base automatically
  - repo: https://github.com/pre-commit/mirrors-clang-format
    rev: "v16.0.0"
    hooks:
      - id: clang-format
        types_or: [c++, c, cuda]

>>>>>>> 4aa3b91b
  # CMake format and lint the CMakeLists.txt files
  - repo: https://github.com/cheshirekow/cmake-format-precommit
    rev: v0.6.13
    hooks:
      - id: cmake-format
        additional_dependencies: [pyyaml]
      - id: cmake-lint
        additional_dependencies: [pyyaml]

  # Clang-format the C++ part of the code base automatically
  - repo: https://github.com/pre-commit/mirrors-clang-format
    rev: v15.0.6
    hooks:
      - id: clang-format
        types_or: [c++, c, cuda]

  # Format configuration files with prettier
  - repo: https://github.com/pre-commit/mirrors-prettier
    rev: "v3.0.0-alpha.6"
    hooks:
      - id: prettier
        types_or: [yaml, markdown, html, css, scss, javascript, json]

  # Check static types with mypy
  - repo: https://github.com/pre-commit/mirrors-mypy
    rev: v1.0.1
    hooks:
      - id: mypy
        files: ^(mqt/qecc|test/python|setup.py)
        args: []
        additional_dependencies:
          - importlib_resources
          - numpy
          - pytest
          - types-setuptools
          - pytest_mock
  # Check for spelling
  - repo: https://github.com/codespell-project/codespell
    rev: v2.2.4
    hooks:
      - id: codespell
        args: ["-L", "wille,linz", "--skip", "*.ipynb"]<|MERGE_RESOLUTION|>--- conflicted
+++ resolved
@@ -69,47 +69,6 @@
         additional_dependencies:
           - black==23.1.0 # keep in sync with black hook
 
-<<<<<<< HEAD
-=======
-  # Check for common mistakes
-  - repo: https://github.com/pre-commit/pygrep-hooks
-    rev: "v1.10.0"
-    hooks:
-      - id: python-check-blanket-noqa
-      - id: python-check-blanket-type-ignore
-      - id: python-no-log-warn
-      - id: python-no-eval
-      - id: python-use-type-annotations
-      - id: rst-backticks
-      - id: rst-directive-colons
-      - id: rst-inline-touching-normal
-
-  # Check static types with mypy
-  - repo: https://github.com/pre-commit/mirrors-mypy
-    rev: "v1.1.1"
-    hooks:
-      - id: mypy
-        stages: [manual]
-        files: ^(mqt/qecc|test/python)
-        args:
-          [--no-strict-optional, --ignore-missing-imports, --no-warn-return-any]
-        additional_dependencies: ["types-setuptools", "pytest>=7.0"]
-
-  # Check for spelling
-  - repo: https://github.com/codespell-project/codespell
-    rev: "v2.2.4"
-    hooks:
-      - id: codespell
-        args: ["-L", "wille,linz", "--skip", "*.ipynb"]
-
-  # Clang-format the C++ part of the code base automatically
-  - repo: https://github.com/pre-commit/mirrors-clang-format
-    rev: "v16.0.0"
-    hooks:
-      - id: clang-format
-        types_or: [c++, c, cuda]
-
->>>>>>> 4aa3b91b
   # CMake format and lint the CMakeLists.txt files
   - repo: https://github.com/cheshirekow/cmake-format-precommit
     rev: v0.6.13
