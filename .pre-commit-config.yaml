--- conflicted
+++ resolved
@@ -51,11 +51,7 @@
 
   # Run ruff (subsumes pyupgrade, isort, flake8+plugins, and more)
   - repo: https://github.com/charliermarsh/ruff-pre-commit
-<<<<<<< HEAD
-    rev: v0.0.276
-=======
     rev: v0.0.277
->>>>>>> 61584a94
     hooks:
       - id: ruff
         args: ["--fix", "--show-fixes"]
