# To run all pre-commit checks, use:
#
#     pre-commit run -a
#
# To install pre-commit hooks that run every time you commit:
#
#     pre-commit install
#

ci:
  autoupdate_commit_msg: "⬆️🪝 update pre-commit hooks"
  autofix_commit_msg: "🎨 pre-commit fixes"
  skip: [mypy]

repos:
  # Standard hooks
  - repo: https://github.com/pre-commit/pre-commit-hooks
    rev: v4.5.0
    hooks:
      - id: check-added-large-files
      - id: check-case-conflict
      - id: check-docstring-first
      - id: check-merge-conflict
      - id: check-toml
      - id: check-yaml
      - id: debug-statements
      - id: end-of-file-fixer
      - id: mixed-line-ending
      - id: trailing-whitespace

  # Clean jupyter notebooks
  - repo: https://github.com/srstevenson/nb-clean
    rev: 3.1.0
    hooks:
      - id: nb-clean

  # Handling unwanted unicode characters
  - repo: https://github.com/sirosen/texthooks
    rev: 0.6.2
    hooks:
      - id: fix-ligatures
      - id: fix-smartquotes

  # Check for common mistakes
  - repo: https://github.com/pre-commit/pygrep-hooks
    rev: v1.10.0
    hooks:
      - id: rst-backticks
      - id: rst-directive-colons
      - id: rst-inline-touching-normal

  #  Python linting and formatting using ruff
  - repo: https://github.com/astral-sh/ruff-pre-commit
    rev: v0.1.3
    hooks:
      - id: ruff
<<<<<<< HEAD
        args: [ "--fix", "--show-fixes" ]
=======
        args: ["--fix", "--show-fixes"]
        types_or: [python, pyi, jupyter]
      - id: ruff-format
        types_or: [python, pyi, jupyter]
>>>>>>> 028408fa

  # Run code formatting with Black
  - repo: https://github.com/psf/black-pre-commit-mirror
    rev: 23.10.0 # Keep in sync with blacken-docs
    hooks:
      - id: black-jupyter

  # Also run Black on examples in the documentation
  - repo: https://github.com/adamchainz/blacken-docs
    rev: 1.16.0
    hooks:
      - id: blacken-docs
        additional_dependencies: [black==23.*]

  # Check static types with mypy
  - repo: https://github.com/pre-commit/mirrors-mypy
    rev: v1.6.1
    hooks:
      - id: mypy
        files: ^(src/mqt|test/python)
        args: []
        additional_dependencies:
          - importlib_resources
          - numpy
          - pytest
          - pytest-mock

  # Check for spelling
  - repo: https://github.com/codespell-project/codespell
    rev: v2.2.6
    hooks:
      - id: codespell
        args: ["-L", "wille,linz,applys", "--skip", "*.ipynb"]

  # Clang-format the C++ part of the code base automatically
  - repo: https://github.com/pre-commit/mirrors-clang-format
    rev: v17.0.3
    hooks:
      - id: clang-format
        types_or: [c++, c, cuda]

  # CMake format and lint the CMakeLists.txt files
  - repo: https://github.com/cheshirekow/cmake-format-precommit
    rev: v0.6.13
    hooks:
      - id: cmake-format
        additional_dependencies: [pyyaml]
      - id: cmake-lint
        additional_dependencies: [pyyaml]

  # Format configuration files with prettier
  - repo: https://github.com/pre-commit/mirrors-prettier
    rev: v3.0.3
    hooks:
      - id: prettier
        types_or: [yaml, markdown, html, css, scss, javascript, json]

  # Catch common capitalization mistakes
  - repo: local
    hooks:
      - id: disallow-caps
        name: Disallow improper capitalization
        language: pygrep
        entry: PyBind|Numpy|Cmake|CCache|Github|PyTest|Mqt|Tum
        exclude: .pre-commit-config.yaml

  # Checking sdist validity
  - repo: https://github.com/henryiii/check-sdist
    rev: v0.1.3
    hooks:
      - id: check-sdist
        args: [--inject-junk]
        additional_dependencies:
          - scikit-build-core[pyproject]>=0.5.0,<0.6 # TODO: remove upper cap once scikit-build-core is updated
          - setuptools-scm>=7
          - pybind11>=2.11<|MERGE_RESOLUTION|>--- conflicted
+++ resolved
@@ -54,14 +54,7 @@
     rev: v0.1.3
     hooks:
       - id: ruff
-<<<<<<< HEAD
-        args: [ "--fix", "--show-fixes" ]
-=======
         args: ["--fix", "--show-fixes"]
-        types_or: [python, pyi, jupyter]
-      - id: ruff-format
-        types_or: [python, pyi, jupyter]
->>>>>>> 028408fa
 
   # Run code formatting with Black
   - repo: https://github.com/psf/black-pre-commit-mirror
