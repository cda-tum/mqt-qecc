"""Test the simulation of fault-tolerant state preparation circuits."""

from __future__ import annotations

import os
import sys
from typing import TYPE_CHECKING

import numpy as np
import pytest

from mqt.qecc import CSSCode
from mqt.qecc.circuit_synthesis import (
    LutDecoder,
    SteaneNDFTStatePrepSimulator,
    VerificationNDFTStatePrepSimulator,
    gate_optimal_verification_circuit,
    heuristic_prep_circuit,
    naive_verification_circuit,
)

if TYPE_CHECKING:  # pragma: no cover
    from qiskit import QuantumCircuit


@pytest.fixture
def steane_code() -> CSSCode:
    """Return the Steane code."""
    return CSSCode.from_code_name("steane")


@pytest.fixture
def non_ft_steane_zero(steane_code: CSSCode) -> QuantumCircuit:
    """Return a non fault-tolerant Steane code state preparation circuit."""
    return heuristic_prep_circuit(steane_code).circ


@pytest.fixture
def non_ft_steane_plus(steane_code: CSSCode) -> QuantumCircuit:
    """Return a non fault-tolerant Steane code state preparation circuit."""
    return heuristic_prep_circuit(steane_code, zero_state=False).circ


@pytest.fixture
def ft_steane_zero(steane_code: CSSCode) -> QuantumCircuit:
    """Return a fault-tolerant Steane code state preparation circuit."""
    circ = heuristic_prep_circuit(steane_code)
    return gate_optimal_verification_circuit(circ, max_timeout=2)


@pytest.fixture
def ft_steane_zero_naive(steane_code: CSSCode) -> QuantumCircuit:
    """Return a fault-tolerant Steane code state preparation circuit measuring all stabilizers."""
    circ = heuristic_prep_circuit(steane_code)
    return naive_verification_circuit(circ, flag_first_layer=True)


@pytest.fixture
def ft_steane_plus(steane_code: CSSCode) -> QuantumCircuit:
    """Return a fault-tolerant Steane code state preparation circuit."""
    circ = heuristic_prep_circuit(steane_code, zero_state=False)
    return gate_optimal_verification_circuit(circ, max_timeout=2)


@pytest.fixture
def steane_lut(steane_code: CSSCode) -> LutDecoder:
    """Return a LutDecoder for the Steane code."""
    return LutDecoder(steane_code, init_luts=True)


def test_lut(steane_code: CSSCode) -> None:
    """Test the LutDecoder class."""
    assert steane_code.Hx is not None, "Steane code does not have X stabilizers."
    assert steane_code.Hz is not None, "Steane code does not have Z stabilizers."

    lut = LutDecoder(steane_code, init_luts=False)

    assert len(lut.x_lut) == 0
    assert len(lut.z_lut) == 0

    lut.generate_x_lut()
    lut.generate_z_lut()

    assert len(lut.x_lut) != 0
    assert lut.x_lut is lut.z_lut  # Code is self dual so luts should be the same

    error_1 = np.zeros(steane_code.n, dtype=np.int8)
    error_1[0] = 1

    error_w1 = (steane_code.Hx[0] + error_1) % 2
    syndrome_1 = steane_code.get_x_syndrome(error_w1)
    estimate_1 = lut.decode_x(syndrome_1.astype(np.int8))
    assert steane_code.stabilizer_eq_x_error(estimate_1, error_1)
    assert steane_code.stabilizer_eq_z_error(estimate_1, error_1)

    error_2 = np.zeros(steane_code.n, dtype=np.int8)
    error_2[0] = 1
    error_2[1] = 1
    error_w2 = (steane_code.Hx[0] + error_2) % 2
    syndrome_2 = steane_code.get_x_syndrome(error_w2)
    estimate_2 = lut.decode_x(syndrome_2.astype(np.int8))

    # Weight 2 error should have be estimated to be weight 1
    assert not steane_code.stabilizer_eq_x_error(estimate_2, error_2)
    assert np.sum(estimate_2) == 1

    error_3 = np.ones((steane_code.n), dtype=np.int8)
    error_w3 = (steane_code.Hx[0] + error_3) % 2
    syndrome_3 = steane_code.get_x_syndrome(error_w3)
    estimate_3 = lut.decode_x(syndrome_3.astype(np.int8))
    # Weight 3 error should have be estimated to be weight 0
    assert not steane_code.stabilizer_eq_x_error(estimate_3, error_3)
    assert steane_code.stabilizer_eq_x_error(estimate_3, np.zeros(steane_code.n, dtype=np.int8))
    assert np.sum(estimate_3) == 0


def test_non_ft_sim_zero(steane_code: CSSCode, non_ft_steane_zero: QuantumCircuit) -> None:
    """Test the simulation of a non fault-tolerant state preparation circuit for the Steane |0>."""
    tol = 5e-4
    p = 1e-3
    lower = 1e-4
<<<<<<< HEAD
    simulator = VerificationNDFTStatePrepSimulator(non_ft_steane_zero, steane_code, p=p)
=======
    simulator = NoisyNDFTStatePrepSimulator(
        non_ft_steane_zero,
        steane_code,
        p=p,
        p_idle=p * 0.01,
    )
>>>>>>> 277d946c
    p_l, _, _, _ = simulator.logical_error_rate(min_errors=10)

    assert p_l - tol > lower


@pytest.mark.skipif(os.getenv("CI") is not None and sys.platform == "win32", reason="Too slow for CI on Windows")
def test_ft_sim_zero(steane_code: CSSCode, ft_steane_zero: QuantumCircuit) -> None:
    """Test the simulation of a fault-tolerant state preparation circuit for the Steane |0>."""
    tol = 5e-4
    p = 1e-3
    lower = 1e-4
<<<<<<< HEAD
    simulator = VerificationNDFTStatePrepSimulator(ft_steane_zero, steane_code, p=p)
=======
    simulator = NoisyNDFTStatePrepSimulator(
        ft_steane_zero,
        steane_code,
        p=p,
        p_idle=p * 0.01,
    )
>>>>>>> 277d946c
    p_l, _, _, _ = simulator.logical_error_rate(min_errors=10)

    assert p_l - tol < lower


def test_non_ft_sim_plus(steane_code: CSSCode, non_ft_steane_plus: QuantumCircuit, steane_lut: LutDecoder) -> None:
    """Test the simulation of a non fault-tolerant state preparation circuit for the Steane |0>."""
    tol = 5e-4
    p = 1e-3
    lower = 1e-4
<<<<<<< HEAD
    simulator = VerificationNDFTStatePrepSimulator(non_ft_steane_plus, steane_code, p=p, zero_state=False)
=======
    simulator = NoisyNDFTStatePrepSimulator(
        non_ft_steane_plus, steane_code, p=p, p_idle=p * 0.01, zero_state=False, decoder=steane_lut
    )
>>>>>>> 277d946c
    p_l, _, _, _ = simulator.logical_error_rate(min_errors=10)

    assert p_l - tol > lower


@pytest.mark.skipif(os.getenv("CI") is not None and sys.platform == "win32", reason="Too slow for CI on Windows")
def test_ft_sim_plus(steane_code: CSSCode, ft_steane_plus: QuantumCircuit, steane_lut: LutDecoder) -> None:
    """Test the simulation of a fault-tolerant state preparation circuit for the Steane |0>."""
    tol = 5e-4
    p = 1e-3
    lower = 1e-4
<<<<<<< HEAD
    simulator = VerificationNDFTStatePrepSimulator(ft_steane_plus, steane_code, p=p, zero_state=False)
=======
    simulator = NoisyNDFTStatePrepSimulator(
        ft_steane_plus, steane_code, p=p, p_idle=p * 0.01, zero_state=False, decoder=steane_lut
    )
    p_l, _, _, _ = simulator.logical_error_rate(min_errors=10)

    assert p_l - tol < lower


def test_naive_verification_circuit_with_flags(
    steane_code: CSSCode, ft_steane_zero_naive: QuantumCircuit, steane_lut: LutDecoder
) -> None:
    """Test that naive verification is correct."""
    tol = 5e-4
    p = 1e-3
    lower = 1e-4
    simulator = NoisyNDFTStatePrepSimulator(
        ft_steane_zero_naive, steane_code, p=p, p_idle=p * 0.01, zero_state=True, decoder=steane_lut
    )
>>>>>>> 277d946c
    p_l, _, _, _ = simulator.logical_error_rate(min_errors=10)

    assert p_l - tol < lower


def test_steane_type_ftsp_trivial(steane_code: CSSCode, non_ft_steane_zero) -> None:
    """Test state preparation using Steane-type verification.

    This is overkill for the Steane code but this is just for testing purposes.
    """
    tol = 5e-3
    p = 1e-2
    lower = 1e-2
    simulator = SteaneNDFTStatePrepSimulator(
        non_ft_steane_zero,
        non_ft_steane_zero,
        non_ft_steane_zero,
        non_ft_steane_zero,
        steane_code,
        p=p,
        p_idle=p * 0.01,
        zero_state=True,
    )
    p_l, _, _, _ = simulator.logical_error_rate(min_errors=100)

    assert p_l - tol < lower<|MERGE_RESOLUTION|>--- conflicted
+++ resolved
@@ -119,16 +119,7 @@
     tol = 5e-4
     p = 1e-3
     lower = 1e-4
-<<<<<<< HEAD
-    simulator = VerificationNDFTStatePrepSimulator(non_ft_steane_zero, steane_code, p=p)
-=======
-    simulator = NoisyNDFTStatePrepSimulator(
-        non_ft_steane_zero,
-        steane_code,
-        p=p,
-        p_idle=p * 0.01,
-    )
->>>>>>> 277d946c
+    simulator = VerificationNDFTStatePrepSimulator(non_ft_steane_zero, steane_code, p=p, p_idle=p * 0.01)
     p_l, _, _, _ = simulator.logical_error_rate(min_errors=10)
 
     assert p_l - tol > lower
@@ -140,16 +131,7 @@
     tol = 5e-4
     p = 1e-3
     lower = 1e-4
-<<<<<<< HEAD
-    simulator = VerificationNDFTStatePrepSimulator(ft_steane_zero, steane_code, p=p)
-=======
-    simulator = NoisyNDFTStatePrepSimulator(
-        ft_steane_zero,
-        steane_code,
-        p=p,
-        p_idle=p * 0.01,
-    )
->>>>>>> 277d946c
+    simulator = VerificationNDFTStatePrepSimulator(ft_steane_zero, steane_code, p=p, p_idle=p * 0.01)
     p_l, _, _, _ = simulator.logical_error_rate(min_errors=10)
 
     assert p_l - tol < lower
@@ -160,13 +142,9 @@
     tol = 5e-4
     p = 1e-3
     lower = 1e-4
-<<<<<<< HEAD
-    simulator = VerificationNDFTStatePrepSimulator(non_ft_steane_plus, steane_code, p=p, zero_state=False)
-=======
-    simulator = NoisyNDFTStatePrepSimulator(
-        non_ft_steane_plus, steane_code, p=p, p_idle=p * 0.01, zero_state=False, decoder=steane_lut
+    simulator = VerificationNDFTStatePrepSimulator(
+        non_ft_steane_plus, steane_code, p=p, p_idle=p * 0.01, zero_state=False
     )
->>>>>>> 277d946c
     p_l, _, _, _ = simulator.logical_error_rate(min_errors=10)
 
     assert p_l - tol > lower
@@ -178,12 +156,9 @@
     tol = 5e-4
     p = 1e-3
     lower = 1e-4
-<<<<<<< HEAD
-    simulator = VerificationNDFTStatePrepSimulator(ft_steane_plus, steane_code, p=p, zero_state=False)
-=======
-    simulator = NoisyNDFTStatePrepSimulator(
-        ft_steane_plus, steane_code, p=p, p_idle=p * 0.01, zero_state=False, decoder=steane_lut
-    )
+
+    simulator = VerificationNDFTStatePrepSimulator(ft_steane_plus, steane_code, p=p, p_idle=p * 0.01, zero_state=False)
+
     p_l, _, _, _ = simulator.logical_error_rate(min_errors=10)
 
     assert p_l - tol < lower
@@ -196,10 +171,10 @@
     tol = 5e-4
     p = 1e-3
     lower = 1e-4
-    simulator = NoisyNDFTStatePrepSimulator(
+    simulator = VerificationNDFTStatePrepSimulator(
         ft_steane_zero_naive, steane_code, p=p, p_idle=p * 0.01, zero_state=True, decoder=steane_lut
     )
->>>>>>> 277d946c
+
     p_l, _, _, _ = simulator.logical_error_rate(min_errors=10)
 
     assert p_l - tol < lower
