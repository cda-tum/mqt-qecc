--- conflicted
+++ resolved
@@ -1,13 +1,8 @@
-<<<<<<< HEAD
 """Tests for analog Tannergraph decoder and simulator."""
 
 from __future__ import annotations
 
 from typing import TYPE_CHECKING
-=======
-from __future__ import annotations
-
->>>>>>> 6654194c
 from unittest import mock
 
 import numpy as np
@@ -17,12 +12,9 @@
 from mqt.qecc.analog_information_decoding.simulators.analog_tannergraph_decoding import AnalogTannergraphDecoder
 from mqt.qecc.analog_information_decoding.utils import simulation_utils
 from mqt.qecc.analog_information_decoding.utils.data_utils import BpParams
-<<<<<<< HEAD
 
 if TYPE_CHECKING:
     from numpy._typing import NDArray
-=======
->>>>>>> 6654194c
 
 
 @pytest.fixture()
@@ -64,8 +56,6 @@
         bp_params=BpParams(osd_method="osd0"),
         decoding_method="atd",
     )
-
-
 @pytest.fixture()
 def atd_simulator_ser(pcm: NDArray[np.int32]) -> AtdSimulator:
     """Return AtdSimulator using error rate to initialize syndrome channel."""
@@ -127,21 +117,6 @@
     """Test AtdSimulator syndrome channel computation and initialization."""
     sigma = 0.1
     ser = simulation_utils.get_error_rate_from_sigma(sigma)
-<<<<<<< HEAD
-=======
-    sim = AtdSimulator(
-        hx=pcm,
-        hz=pcm,
-        lx=np.array([]),
-        lz=np.array([]),
-        codename="test",
-        data_err_rate=per,
-        sigma=sigma,
-        seed=666,
-        bp_params=BpParams(osd_method="osd0"),
-        decoding_method="atd",
-    )
->>>>>>> 6654194c
     expec_chnl = simulation_utils.error_channel_setup(
         error_rate=ser,
         xyz_error_bias=np.array([0.1, 0.1, 0.1]).astype(np.float64),
@@ -155,21 +130,6 @@
 def test_atd_simulator_syndrome_error_channels_setup_ser(atd_simulator_ser: AtdSimulator) -> None:
     """Test AtdSimulator syndrome error computattion and initialization using error rate."""
     ser = 0.1
-<<<<<<< HEAD
-=======
-    sim = AtdSimulator(
-        hx=pcm,
-        hz=pcm,
-        lx=np.array([]),
-        lz=np.array([]),
-        codename="test",
-        data_err_rate=per,
-        syndr_err_rate=ser,
-        seed=666,
-        bp_params=BpParams(osd_method="osd0"),
-        decoding_method="atd",
-    )
->>>>>>> 6654194c
     expec_chnl = simulation_utils.error_channel_setup(
         error_rate=ser,
         xyz_error_bias=np.array([0.1, 0.1, 0.1]).astype(np.float64),
@@ -178,25 +138,6 @@
     assert atd_simulator_ser.x_sigma == simulation_utils.get_sigma_from_syndr_er(expec_chnl[0][0] + expec_chnl[1][0])
     assert atd_simulator_ser.z_sigma == simulation_utils.get_sigma_from_syndr_er(expec_chnl[2][0] + expec_chnl[1][0])
 
-<<<<<<< HEAD
-=======
-
-def test_single_sample(pcm) -> None:
-    per = 0.1
-    ser = 0.1
-    sim = AtdSimulator(
-        hx=pcm,
-        hz=pcm,
-        lx=np.array([1, 1, 1, 1, 1, 1, 1]),
-        lz=np.array([1, 1, 1, 1, 1, 1, 1]),
-        codename="test",
-        data_err_rate=per,
-        syndr_err_rate=ser,
-        seed=666,
-        bp_params=BpParams(osd_method="osd0"),
-        decoding_method="atd",
-    )
->>>>>>> 6654194c
 
 def test_single_sample(atd_simulator_ser: AtdSimulator) -> None:
     """Test single sample overall."""
@@ -205,31 +146,10 @@
     assert atd_simulator_ser.z_bp_iterations is not None
 
 
-<<<<<<< HEAD
 def test_safe_results(atd_simulator_ser: AtdSimulator) -> None:
     """Test result saving."""
     with mock.patch("json.dump", return_value=True):
         res = atd_simulator_ser.save_results(1, 1, 1)
-=======
-def test_safe_results(pcm) -> None:
-    per = 0.1
-    ser = 0.1
-    sim = AtdSimulator(
-        hx=pcm,
-        hz=pcm,
-        lx=np.array([1, 1, 1, 1, 1, 1, 1]),
-        lz=np.array([1, 1, 1, 1, 1, 1, 1]),
-        codename="test",
-        data_err_rate=per,
-        syndr_err_rate=ser,
-        seed=666,
-        bp_params=BpParams(osd_method="osd0"),
-        decoding_method="atd",
-        output_path="./results",
-    )
-    with mock.patch("json.dump", return_value=True):
-        res = sim.save_results(1, 1, 1)
->>>>>>> 6654194c
     assert res is not None
     assert res["code_K"] == 3
     assert res["code_N"] == 7