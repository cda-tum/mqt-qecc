--- conflicted
+++ resolved
@@ -21,14 +21,9 @@
     strategy:
       fail-fast: false
       matrix:
-<<<<<<< HEAD
         runs-on: [ ubuntu-latest ]
         python-version: [ "3.8", "3.9",  "3.10", "3.11" ]
         flint-inst-cmd: [ sudo apt-get install libflint-dev ]
-=======
-        runs-on: [ubuntu-latest]
-        python-version: ["3.8", "3.11"]
->>>>>>> 3425f314
         include:
           - runs-on: macos-latest
             flint-inst-cmd: brew install flint
