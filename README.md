--- conflicted
+++ resolved
@@ -34,7 +34,7 @@
   - The framework allows to apply different QECC schemes to quantum circuits and either exports the resulting
     circuits or simulates them using Qiskit [[4]](https://qiskit.org/). Currently, six different ECCs are supported
     with varying extent of functionality.
-- WIP: Decode bosonic-LDPC codes and conduct numerical simulations for analog information decoding under phenomenological
+- WIP: Decode bosonic quantum LDPC codes and conduct numerical simulations for analog information decoding under phenomenological
   (cat qubit) noise.
 
 <p align="center">
@@ -136,11 +136,7 @@
 
 - [![a](https://img.shields.io/static/v1?label=arXiv&message=2311.01328&color=inactive&style=flat-square)](https://arxiv.org/abs/2311.01328)
   L. Berent, T. Hillmann, J. Eisert, R. Wille, and J. Roffe, "Analog information decoding of bosonic quantum LDPC codes".
-<<<<<<< HEAD
 
-=======
--
->>>>>>> fa22c8d3
 - [![a](https://img.shields.io/static/v1?label=arXiv&message=2303.14237&color=inactive&style=flat-square)](https://arxiv.org/abs/2303.14237)
   L. Berent, L. Burgholzer, P.J. Derks, J. Eisert, and R. Wille, "Decoding quantum color codes with MaxSAT".
 
