--- conflicted
+++ resolved
@@ -90,12 +90,6 @@
 decoder.run(distance=d, error_rate=p, nr_sims=nr_sims)
 ```
 
-<<<<<<< HEAD
-The dataset used in the paper evaluation on decoding quantum color codes is available on Zenodo:
-[![a](https://img.shields.io/static/v1?label=DOI&message=10.5281/zenodo.7760134&color=inactive&style=flat-square)](https://doi.org/10.5281/zenodo.7760134)
-
-=======
->>>>>>> 424ad713
 ### Example for applying error correction to a circuit
 
 ```python3
@@ -161,7 +155,6 @@
 ## Credits
 
 The contributors to this tool are:
-
 - Lucas Berent
 - Lukas Burgholzer
 - Thomas Grurl
