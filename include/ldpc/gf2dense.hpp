--- conflicted
+++ resolved
@@ -121,36 +121,6 @@
         We use LU decomposition to arrange the above into the form:
         LU(Qx) = PAQ^T(Qx)=Py
 
-<<<<<<< HEAD
-            We can then solve for x using forward-backward substitution:
-            1. Forward substitution: Solve Lb = Py for b
-            2. Backward substitution: Solve UQx = b for x
-            */
-            if (y.size() != this->rowCount) {
-                throw std::invalid_argument("Input parameter `y` is of the incorrect length for lu_solve.");
-            }
-            if (!this->luConstructed) {
-                throw std::invalid_argument("LU decomposition has not been constructed. Please call rref() first.");
-            }
-            auto x = std::vector<std::size_t>(this->colCount, 0);
-            auto b = std::vector<std::size_t>(this->matrixRank, 0);
-            // First we solve Lb = y, where b = Ux
-            // Solve Lb=y with forwarded substitution
-            for (std::size_t rowIndex = 0; rowIndex < this->matrixRank; rowIndex++) {
-                std::size_t rowSum = 0;
-                for (auto colIndex: this->lower[rowIndex]) {
-                    rowSum ^= b[colIndex];
-                }
-                b[rowIndex] = rowSum ^ y[this->rows[rowIndex]];
-            }
-            // Solve Ux = b with backwards substitution
-            for (int rowIndex = static_cast<int>(this->matrixRank) - 1; rowIndex >= 0; rowIndex--) {
-                std::size_t rowSum = 0;
-                for (std::size_t const colIndex: this->upper[static_cast<uint64_t>(rowIndex)]) {
-                    rowSum ^= x[colIndex];
-                }
-                x[this->pivotCols[static_cast<uint64_t>(rowIndex)]] = rowSum ^ b[static_cast<uint64_t>(rowIndex)];
-=======
         We can then solve for x using forward-backward substitution:
         1. Forward substitution: Solve Lb = Py for b
         2. Backward substitution: Solve UQx = b for x
@@ -164,7 +134,7 @@
         auto x = std::vector<std::size_t>(this->colCount, 0);
         auto b = std::vector<std::size_t>(this->matrixRank, 0);
         // First we solve Lb = y, where b = Ux
-        // Solve Lb=y with forwared substitution
+            // Solve Lb=y with forwarded substitution
         for (std::size_t rowIndex = 0; rowIndex < this->matrixRank; rowIndex++) {
             std::size_t rowSum = 0;
             for (auto colIndex : this->lower[rowIndex]) {
@@ -177,7 +147,6 @@
             std::size_t rowSum = 0;
             for (std::size_t const colIndex : this->upper[static_cast<uint64_t>(rowIndex)]) {
                 rowSum ^= x[colIndex];
->>>>>>> 9b9d0b85
             }
             x[this->pivotCols[static_cast<uint64_t>(rowIndex)]] = rowSum ^ b[static_cast<uint64_t>(rowIndex)];
         }
