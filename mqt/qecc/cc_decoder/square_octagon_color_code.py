--- conflicted
+++ resolved
@@ -3,21 +3,15 @@
 
 from mqt.qecc.cc_decoder.color_code import ColorCode, LatticeType
 
-<<<<<<< HEAD
 
 class SquareOctagonColorCode(ColorCode):
     def __init__(self, distance: int):
-=======
-class SquareOctagonColorCode:
-    def __init__(self, distance: int) -> None:
->>>>>>> c2b1f6c1
         """4.8.8 triangular colour code.
 
         This class can be used to generate the parity check matrix of 4.8.8 triangular colour code.
         This code has parameters [n, k, d] = [1/2*d**2 + d - 1/2, 1, d].
 
         Args:
-        ----
             distance: Distance of the code to generate. Must be an odd integer.
         """
         # additionally to ancilla_qubits (on squares) we have the ones on octagons
@@ -26,7 +20,6 @@
         ColorCode.__init__(self, distance=distance, type=LatticeType.SQUARE_OCTAGON)
 
     def add_qubits(self):
-        print("square add qubits")
         self.bottom_row_ancillas()
         y = 1
         x_max = self.distance
@@ -115,7 +108,6 @@
             self.octagon_ancilla_qubits.add((x, 0))
 
     def construct_layout(self) -> None:
-        print("square construct layout")
         coords_to_idx: dict[tuple[int, int], int] = {}
         # builds a map: {(x,y): index} for each qubit with coordinates (x,y)
         # initializes the {qubit_index: [faces]} adjacency list
