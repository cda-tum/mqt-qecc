--- conflicted
+++ resolved
@@ -56,13 +56,10 @@
     "numba>=0.59; python_version > '3.11'",
     "numba>=0.57; python_version <= '3.11'",
     "pymatching>=2.2.1",
-<<<<<<< HEAD
-    "rustworkx>=0.14.1"
-=======
+    "rustworkx>=0.14.1",
     "qsample>=0.0.2",
     "urllib3>=1.26.20,<2.0", # Required by qsample
     "fastcore>=1.7.10" # Required by qsample (to be removed)
->>>>>>> 57049303
 ]
 dynamic = ["version"]
 
@@ -197,11 +194,7 @@
 
 [[tool.mypy.overrides]]
 module = ["qiskit.*", "qecsim.*", "qiskit_aer.*", "matplotlib.*", "scipy.*", "ldpc.*", "pytest_console_scripts.*",
-<<<<<<< HEAD
-    "z3.*", "bposd.*", "numba.*", "pymatching.*", "stim.*", "multiprocess.*", "rustworkx.*"]
-=======
-    "z3.*", "bposd.*", "numba.*", "pymatching.*", "stim.*", "multiprocess.*", "qsample.*", "pandas.*"]
->>>>>>> 57049303
+    "z3.*", "bposd.*", "numba.*", "pymatching.*", "stim.*", "multiprocess.*", "qsample.*", "pandas.*", "rustworkx.*"]
 ignore_missing_imports = true
 
 
