from __future__ import annotations

import json
import warnings
from typing import TYPE_CHECKING, Any

import numpy as np
from ldpc.mod2 import rank
from numba import njit
from numba.core.errors import (
    NumbaDeprecationWarning,
    NumbaPendingDeprecationWarning,
)
from scipy.special import erfc, erfcinv

from mqt.qecc.analog_information_decoding.utils.data_utils import BpParams, calculate_error_rates, replace_inf

if TYPE_CHECKING:
    from numpy._typing import NDArray
warnings.simplefilter("ignore", category=NumbaDeprecationWarning)
warnings.simplefilter("ignore", category=NumbaPendingDeprecationWarning)


@njit  # type: ignore[misc]
def set_seed(value: float) -> None:
    """The approriate way to set seeds when numba is used."""
    np.random.seed(value)


# @njit # type: ignore[misc]
def alist2numpy(fname: str) -> NDArray[np.int32]:  # current original implementation is buggy
    alist_file = np.loadtxt(fname, delimiter=",", dtype=str)
    matrix_dimensions = alist_file[0].split()
    m = int(matrix_dimensions[0])
    n = int(matrix_dimensions[1])

    mat = np.zeros((m, n), dtype=np.int32)

    for i in range(m):
        columns: list[int] = []
        for item in alist_file[i + 4].split():
            if item.isdigit():
                columns.append(item)
        columns_two = np.array(columns, dtype=np.int32)
        columns_two = columns_two - 1  # convert to zero indexing
        mat[i, columns_two] = 1

    return mat


# Rewrite such that call signatures of check_logical_err_h
# and check_logical_err_l are identical
# @njit # type: ignore[misc]
def check_logical_err_h(
<<<<<<< HEAD
    check_matrix: NDArray[np.int_], original_err: NDArray[np.int_], decoded_estimate: NDArray[np.int_]
) -> np.bool_:
=======
    check_matrix: npt.NDArray[int], original_err: npt.NDArray[int], decoded_estimate: npt.NDArray[int]
) -> bool:
>>>>>>> 7b28c6c0
    r, n = check_matrix.shape

    # compute residual err given original err
    residual_err = np.zeros((n, 1), dtype=np.int32)
    for i in range(n):
        residual_err[i][0] = original_err[i] ^ decoded_estimate[i]

    ht = np.transpose(check_matrix)

    htr = np.append(ht, residual_err, axis=1)

    rank_ht = rank(check_matrix)  # rank A = rank A.T

    rank_htr = rank(htr)

    return np.bool_(rank_ht < rank_htr)


# L is a numpy array, residual_err is vector s.t. dimensions match
# residual_err is a logical iff it commutes with logicals of other side
# i.e., an X residal is a logical iff it commutes with at least one Z logical and
# an Z residual is a logical iff it commutes with at least one Z logical
# Hence, L must be of same type as H and of different type than residual_err
def is_logical_err(L: NDArray[np.int_], residual_err: NDArray[np.int_]) -> np.bool_:
    """Checks if the residual error is a logical error
    :returns: True if its logical error, False otherwise (is a stabilizer).
    """
    l_check = (L @ residual_err) % 2
<<<<<<< HEAD
    return l_check.any()  # check all zeros
=======
    return l_check.any() is True  # check all zeros
>>>>>>> 7b28c6c0


# adapted from https://github.com/quantumgizmos/bp_osd/blob/a179e6e86237f4b9cc2c952103fce919da2777c8/src/bposd/css_decode_sim.py#L430
# and https://github.com/MikeVasmer/single_shot_3D_HGP/blob/master/sim_scripts/single_shot_hgp3d.cpp#L207
# channel_probs = [x,y,z], residual_err = [x,z]
# @njit # type: ignore[misc]
def generate_err(
<<<<<<< HEAD
    nr_qubits: int, channel_probs: NDArray[np.float_], residual_err: NDArray[np.int_]
) -> tuple[NDArray[np.int_], NDArray[np.int_]]:
=======
    nr_qubits: int, channel_probs: npt.NDArray[float], residual_err: npt.NDArray[int]
) -> tuple[npt.NDArray[int], npt.NDArray[int]]:
>>>>>>> 7b28c6c0
    """Computes error vector with X and Z part given channel probabilities and residual error.
    Assumes that residual error has two equally sized parts.
    """
    error_x = residual_err[0]
    error_z = residual_err[1]
    channel_probs_x = channel_probs[0]
    channel_probs_y = channel_probs[1]
    channel_probs_z = channel_probs[2]
    residual_err_x = residual_err[0]
    residual_err_z = residual_err[1]

    for i in range(nr_qubits):
        rand = np.random.random()  # this returns a random float in [0,1)
        # e.g. if err channel is p = 0.3, then an error will be applied if rand < p
        if rand < channel_probs_z[i]:  # if probability for z error high enough, rand < p, apply
            # if there is a z error on the i-th bit, flip the bit but take residual error into account
            # nothing on x part - probably redundant anyways
            error_z[i] = (residual_err_z[i] + 1) % 2
        elif (  # if p = 0.3 then 0.3 <= rand < 0.6 is the same sized interval as rand < 0.3
            channel_probs_z[i] <= rand < (channel_probs_z[i] + channel_probs_x[i])
        ):
            # X error
            error_x[i] = (residual_err_x[i] + 1) % 2
        elif (  # 0.6 <= rand < 0.9
            (channel_probs_z[i] + channel_probs_x[i])
            <= rand
            < (channel_probs_x[i] + channel_probs_y[i] + channel_probs_z[i])
        ):
            # y error == both x and z error
            error_z[i] = (residual_err_z[i] + 1) % 2
            error_x[i] = (residual_err_x[i] + 1) % 2

    return error_x, error_z


@njit  # type: ignore[misc]
def get_analog_llr(analog_syndrome: NDArray[np.float_], sigma: float) -> NDArray[np.float_]:
    """Computes analog LLRs given analog syndrome and sigma."""
    return (2 * analog_syndrome) / (sigma**2)


def get_sigma_from_syndr_er(ser: float) -> float:
    """For analog Cat syndrome noise we need to convert the syndrome error model as described in the paper.
    :return: sigma.
    """
    if ser == 0.0:
        return 0.0
    return float(1 / np.sqrt(2) / (erfcinv(2 * ser)))  # see Eq. cref{eq:perr-to-sigma} in our paper


def get_error_rate_from_sigma(sigma: float) -> float:
    """For analog Cat syndrome noise we need to convert the syndrome error model as described in the paper.
    :return: sigma.
    """
    if sigma == 0.0:
        return 0.0
<<<<<<< HEAD
    return float(0.5 * erfc(1 / np.sqrt(2 * sigma**2)))  # see Eq. cref{eq:perr-to-sigma} in our paper
=======
    else:
        return 0.5 * erfc(1 / np.sqrt(2 * sigma**2))  # see Eq. cref{eq:perr-to-sigma} in our paper
>>>>>>> 7b28c6c0


@njit  # type: ignore[misc]
def get_virtual_check_init_vals(noisy_syndr: NDArray[np.float_], sigma: float) -> NDArray[np.float_]:
    """Computes a vector of values v_i from the noisy syndrome bits y_i s.t.
    BP initializes the LLRs l_i of the analog nodes with the
    analog info values (see paper section). v_i := 1/(e^{y_i}+1).
    """
    llrs = get_analog_llr(noisy_syndr, sigma)
    return np.array(1 / (np.exp(np.abs(llrs)) + 1))


@njit  # type: ignore[misc]
def generate_syndr_err(channel_probs: NDArray[np.float_]) -> NDArray[np.int32]:
    """Generates a random error vector given the error channel probabilities."""
    error = np.zeros_like(channel_probs, dtype=np.int32)

    for i, p in np.ndenumerate(channel_probs):
        rand = np.random.random()

        if rand < p:
            error[i] = 1

    return error


# @njit # type: ignore[misc]
def get_noisy_analog_syndrome(perfect_syndr: NDArray[np.int_], sigma: float) -> NDArray[np.float_]:
    """Generate noisy analog syndrome vector given the perfect syndrome and standard deviation sigma (~ noise strength)
    Assumes perfect_syndr has entries in {0,1}.
    """
    # compute signed syndrome: 1 = check satisfied, -1 = check violated
    sgns = np.where(
        perfect_syndr == 0,
        np.ones_like(perfect_syndr),
        np.full_like(perfect_syndr, -1),
    )

    # sample from Gaussian with zero mean and sigma std. dev: ~N(0, sigma_sq)
    return np.random.normal(sgns, sigma, len(sgns))


# @njit # type: ignore[misc]
def error_channel_setup(
<<<<<<< HEAD
    error_rate: float, xyz_error_bias: NDArray[np.float_], nr_qubits: int
) -> tuple[NDArray[np.float_], NDArray[np.float_], NDArray[np.float_]]:
=======
    error_rate: float, xyz_error_bias: tuple[float, float, float], nr_qubits: int
) -> tuple[npt.NDArray[float], npt.NDArray[float], npt.NDArray[float]]:
>>>>>>> 7b28c6c0
    """Set up an error_channel given the physical error rate, bias, and number of bits."""
    xyz_error_bias = np.array(xyz_error_bias)
    if xyz_error_bias[0] == np.inf:
        px = error_rate
        py = 0.0
        pz = 0.0
    elif xyz_error_bias[1] == np.inf:
        px = 0.0
        py = error_rate
        pz = 0.0
    elif xyz_error_bias[2] == np.inf:
        px = 0.0
        py = 0.0
        pz = error_rate
    else:
        px, py, pz = (
            error_rate * xyz_error_bias / np.sum(xyz_error_bias)
        )  # Oscar only considers X or Z errors. For reproducability remove normalization

    channel_probs_x = np.ones(nr_qubits) * px
    channel_probs_z = np.ones(nr_qubits) * pz
    channel_probs_y = np.ones(nr_qubits) * py

    return channel_probs_x, channel_probs_y, channel_probs_z


# @njit # type: ignore[misc]
def build_single_stage_pcm(pcm: NDArray[np.int_], meta: NDArray[np.int_]) -> NDArray[np.int_]:
    """Build the single statge parity check matrix."""
    id_r = np.identity(meta.shape[1])
    zeros = np.zeros((meta.shape[0], pcm.shape[1]))
    return np.block([[pcm, id_r], [zeros, meta]]).astype(np.int32)


@njit  # type: ignore[misc]
def get_signed_from_binary(binary_syndrome: NDArray[np.int_]) -> NDArray[np.int_]:
    """Maps the binary vector with {0,1} entries to a vector with {-1,1} entries."""
    signed_syndr = []
    for j in range(len(binary_syndrome)):
        signed_syndr.append(1 if binary_syndrome[j] == 0 else -1)
    return np.array(signed_syndr)


def get_binary_from_analog(analog_syndrome: NDArray[np.float_]) -> NDArray[np.int32]:
    """Returns the thresholded binary vector.

    Since in {-1,+1} notation -1 indicates a check violation, we map values <= 0 to 1 and values > 0 to 0.
    """
    return np.where(analog_syndrome <= 0.0, 1, 0).astype(np.int32)


def save_results(
    success_cnt: int,
    nr_runs: int,
    p: float,
    s: float,
<<<<<<< HEAD
    input_vals: dict[str, Any],
    outfile: str,
    code_params: dict[str, int],
    bp_params: BpParams | None,
    err_side: str = "X",
    bp_iterations: int | None = None,
) -> dict[str, Any]:
=======
    input_vals: dict,
    outfile: str,
    code_params: dict[str, int],
    err_side: str = "X",
    bp_iterations: int | None = None,
    bp_params: BpParams = None,
) -> dict:
>>>>>>> 7b28c6c0
    """Save results of a simulation run to a json file."""
    ler, ler_eb, wer, wer_eb = calculate_error_rates(success_cnt, nr_runs, code_params)

    output: dict[str, Any] = {
        "code_K": code_params["k"],
        "code_N": code_params["n"],
        "nr_runs": nr_runs,
        "pers": p,
        "sers": s,
        f"{err_side}_ler": ler,
        f"{err_side}_ler_eb": ler_eb,
        f"{err_side}_wer": wer,
        f"{err_side}_wer_eb": wer_eb,
        f"{err_side}_success_cnt": success_cnt,
        "avg_bp_iterations": bp_iterations / nr_runs if bp_iterations is not None else 0,
        "bp_params": bp_params,
    }

    output.update(input_vals)
    output["bias"] = replace_inf(output["bias"])
    with open(outfile, "w", encoding="UTF-8") as f:
        json.dump(
            output,
            f,
            ensure_ascii=False,
            indent=4,
            default=lambda o: o.__dict__,
        )
    return output<|MERGE_RESOLUTION|>--- conflicted
+++ resolved
@@ -12,7 +12,6 @@
     NumbaPendingDeprecationWarning,
 )
 from scipy.special import erfc, erfcinv
-
 from mqt.qecc.analog_information_decoding.utils.data_utils import BpParams, calculate_error_rates, replace_inf
 
 if TYPE_CHECKING:
@@ -52,13 +51,8 @@
 # and check_logical_err_l are identical
 # @njit # type: ignore[misc]
 def check_logical_err_h(
-<<<<<<< HEAD
     check_matrix: NDArray[np.int_], original_err: NDArray[np.int_], decoded_estimate: NDArray[np.int_]
 ) -> np.bool_:
-=======
-    check_matrix: npt.NDArray[int], original_err: npt.NDArray[int], decoded_estimate: npt.NDArray[int]
-) -> bool:
->>>>>>> 7b28c6c0
     r, n = check_matrix.shape
 
     # compute residual err given original err
@@ -87,11 +81,7 @@
     :returns: True if its logical error, False otherwise (is a stabilizer).
     """
     l_check = (L @ residual_err) % 2
-<<<<<<< HEAD
     return l_check.any()  # check all zeros
-=======
-    return l_check.any() is True  # check all zeros
->>>>>>> 7b28c6c0
 
 
 # adapted from https://github.com/quantumgizmos/bp_osd/blob/a179e6e86237f4b9cc2c952103fce919da2777c8/src/bposd/css_decode_sim.py#L430
@@ -99,13 +89,8 @@
 # channel_probs = [x,y,z], residual_err = [x,z]
 # @njit # type: ignore[misc]
 def generate_err(
-<<<<<<< HEAD
     nr_qubits: int, channel_probs: NDArray[np.float_], residual_err: NDArray[np.int_]
 ) -> tuple[NDArray[np.int_], NDArray[np.int_]]:
-=======
-    nr_qubits: int, channel_probs: npt.NDArray[float], residual_err: npt.NDArray[int]
-) -> tuple[npt.NDArray[int], npt.NDArray[int]]:
->>>>>>> 7b28c6c0
     """Computes error vector with X and Z part given channel probabilities and residual error.
     Assumes that residual error has two equally sized parts.
     """
@@ -162,12 +147,7 @@
     """
     if sigma == 0.0:
         return 0.0
-<<<<<<< HEAD
     return float(0.5 * erfc(1 / np.sqrt(2 * sigma**2)))  # see Eq. cref{eq:perr-to-sigma} in our paper
-=======
-    else:
-        return 0.5 * erfc(1 / np.sqrt(2 * sigma**2))  # see Eq. cref{eq:perr-to-sigma} in our paper
->>>>>>> 7b28c6c0
 
 
 @njit  # type: ignore[misc]
@@ -212,13 +192,8 @@
 
 # @njit # type: ignore[misc]
 def error_channel_setup(
-<<<<<<< HEAD
     error_rate: float, xyz_error_bias: NDArray[np.float_], nr_qubits: int
 ) -> tuple[NDArray[np.float_], NDArray[np.float_], NDArray[np.float_]]:
-=======
-    error_rate: float, xyz_error_bias: tuple[float, float, float], nr_qubits: int
-) -> tuple[npt.NDArray[float], npt.NDArray[float], npt.NDArray[float]]:
->>>>>>> 7b28c6c0
     """Set up an error_channel given the physical error rate, bias, and number of bits."""
     xyz_error_bias = np.array(xyz_error_bias)
     if xyz_error_bias[0] == np.inf:
@@ -275,7 +250,6 @@
     nr_runs: int,
     p: float,
     s: float,
-<<<<<<< HEAD
     input_vals: dict[str, Any],
     outfile: str,
     code_params: dict[str, int],
@@ -283,15 +257,6 @@
     err_side: str = "X",
     bp_iterations: int | None = None,
 ) -> dict[str, Any]:
-=======
-    input_vals: dict,
-    outfile: str,
-    code_params: dict[str, int],
-    err_side: str = "X",
-    bp_iterations: int | None = None,
-    bp_params: BpParams = None,
-) -> dict:
->>>>>>> 7b28c6c0
     """Save results of a simulation run to a json file."""
     ler, ler_eb, wer, wer_eb = calculate_error_rates(success_cnt, nr_runs, code_params)
 
