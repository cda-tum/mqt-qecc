"""Methods and utilities for synthesizing fault-tolerant circuits and gadgets."""

from __future__ import annotations

from .encoding import depth_optimal_encoding_circuit, gate_optimal_encoding_circuit, heuristic_encoding_circuit
<<<<<<< HEAD
from .simulation import LutDecoder, SteaneNDFTStatePrepSimulator, VerificationNDFTStatePrepSimulator
from .simulation_det import NoisyDFTStatePrepSimulator
=======
from .simulation import LutDecoder, NoisyNDFTStatePrepSimulator
>>>>>>> 65ddb576
from .state_prep import (
    StatePrepCircuit,
    depth_optimal_prep_circuit,
    gate_optimal_prep_circuit,
    gate_optimal_verification_circuit,
    gate_optimal_verification_stabilizers,
    heuristic_prep_circuit,
    heuristic_verification_circuit,
    heuristic_verification_stabilizers,
    naive_verification_circuit,
    standard_form_prep_circuit,
)
from .state_prep_det import DeterministicVerification, DeterministicVerificationHelper
from .synthesis_utils import qiskit_to_stim_circuit

__all__ = [
    "DeterministicVerification",
    "DeterministicVerificationHelper",
    "LutDecoder",
<<<<<<< HEAD
    "NoisyDFTStatePrepSimulator",
=======
    "NoisyNDFTStatePrepSimulator",
>>>>>>> 65ddb576
    "StatePrepCircuit",
    "SteaneNDFTStatePrepSimulator",
    "VerificationNDFTStatePrepSimulator",
    "depth_optimal_encoding_circuit",
    "depth_optimal_prep_circuit",
    "gate_optimal_encoding_circuit",
    "gate_optimal_prep_circuit",
    "gate_optimal_verification_circuit",
    "gate_optimal_verification_stabilizers",
    "heuristic_encoding_circuit",
    "heuristic_prep_circuit",
    "heuristic_verification_circuit",
    "heuristic_verification_stabilizers",
    "naive_verification_circuit",
    "qiskit_to_stim_circuit",
    "standard_form_prep_circuit",
]<|MERGE_RESOLUTION|>--- conflicted
+++ resolved
@@ -3,12 +3,8 @@
 from __future__ import annotations
 
 from .encoding import depth_optimal_encoding_circuit, gate_optimal_encoding_circuit, heuristic_encoding_circuit
-<<<<<<< HEAD
 from .simulation import LutDecoder, SteaneNDFTStatePrepSimulator, VerificationNDFTStatePrepSimulator
 from .simulation_det import NoisyDFTStatePrepSimulator
-=======
-from .simulation import LutDecoder, NoisyNDFTStatePrepSimulator
->>>>>>> 65ddb576
 from .state_prep import (
     StatePrepCircuit,
     depth_optimal_prep_circuit,
@@ -28,11 +24,8 @@
     "DeterministicVerification",
     "DeterministicVerificationHelper",
     "LutDecoder",
-<<<<<<< HEAD
     "NoisyDFTStatePrepSimulator",
-=======
     "NoisyNDFTStatePrepSimulator",
->>>>>>> 65ddb576
     "StatePrepCircuit",
     "SteaneNDFTStatePrepSimulator",
     "VerificationNDFTStatePrepSimulator",
