<<<<<<< HEAD
# Generate stim circuit for the 2D color code
from typing import Any

import stim
=======
from __future__ import annotations

>>>>>>> 93d6af43
import itertools as it

<<<<<<< HEAD
def neighbors(perm:np.NDArray[int])->list[np.NDArray[int]]:
    node_sw = (perm[0]+1, perm[1], perm[2]-1)
    node_se = (perm[0], perm[1]+1, perm[2]-1)
    node_e = (perm[0]-1, perm[1]+1, perm[2])
    node_ne = (perm[0]-1, perm[1], perm[2]+1)
    node_nw = (perm[0], perm[1]-1, perm[2]+1)
    node_w = (perm[0]+1, perm[1]-1, perm[2])
=======
import numpy as np
import stim


def neighbors(perm):
    node_sw = (perm[0] + 1, perm[1], perm[2] - 1)
    node_se = (perm[0], perm[1] + 1, perm[2] - 1)
    node_e = (perm[0] - 1, perm[1] + 1, perm[2])
    node_ne = (perm[0] - 1, perm[1], perm[2] + 1)
    node_nw = (perm[0], perm[1] - 1, perm[2] + 1)
    node_w = (perm[0] + 1, perm[1] - 1, perm[2])
>>>>>>> 93d6af43
    return [node_sw, node_se, node_e, node_ne, node_nw, node_w]


def gen_pcm_and_logical(distance:int)->tuple[np.NDArray[bool], set[int] ]:
    lattice_points_to_qubit_index, ancilla_qubit_to_lattice_points = {}, {}
    qubit_count, ancilla_qubit_count = 0, 0
    logical_operator = set()
    t = (distance - 1) // 2

    for comb in it.product(range(3 * t + 1), repeat=3):
        if sum(comb) == 3 * t:
            if (comb[1] - comb[0]) % 3 == 1:
                ancilla_qubit_to_lattice_points[ancilla_qubit_count] = comb
                ancilla_qubit_count += 1
            else:
                lattice_points_to_qubit_index[comb] = qubit_count
                if comb[2] == 0:
                    logical_operator.add(qubit_count)
                qubit_count += 1

    parity_check_matrix = np.zeros((ancilla_qubit_count, qubit_count), dtype=bool)

    for ancilla_qubit, lattice_point in ancilla_qubit_to_lattice_points.items():
        for neighbor in neighbors(lattice_point):
            if neighbor in lattice_points_to_qubit_index:
                qubit = lattice_points_to_qubit_index[neighbor]
                parity_check_matrix[ancilla_qubit, qubit] = True
    return (parity_check_matrix, logical_operator)


def add_checks_one_round(pcm:np.NDArray[int], circuit:Any, detectors:bool, error_probability:float)->Any:
    for check in pcm:
        if error_probability == 0:
            mpp_X_instruction = "MPP "
            mpp_Z_instruction = "MPP "
        else:
            mpp_X_instruction = f"MPP({error_probability}) "
            mpp_Z_instruction = f"MPP({error_probability}) "
        for q in np.where(check)[0]:
            mpp_X_instruction += "X" + str(q) + "*"
            mpp_Z_instruction += "Z" + str(q) + "*"
        #        circuit.append_from_stim_program_text(mpp_X_instruction[:-1])
        circuit.append_from_stim_program_text(mpp_Z_instruction[:-1])
    if detectors is True:
        for q in range(len(pcm)):
            circuit.append(
                #                "DETECTOR", [stim.target_rec(-1*q-1), stim.target_rec(-1*q-2*len(pcm)-1)])
                "DETECTOR",
                [stim.target_rec(-1 * q - 1), stim.target_rec(-1 * q - len(pcm) - 1)],
            )
    return circuit


def gen_stim_circuit_memory_experiment(pcm:np.NDArray[int], logical_operator:np.NDArray[int], distance:int, error_probability:float)->Any:
    data_qubits = range(len(pcm[0]))
    circuit = stim.Circuit()
    circuit.append("R", data_qubits)

    # initialization
    circuit = add_checks_one_round(pcm, circuit, False, 0)

    # rounds of QEC
    for _i in range(distance):
        circuit.append("X_ERROR", data_qubits, error_probability)
        #        circuit.append("DEPOLARIZE1", data_qubits, error_probability)
        circuit = add_checks_one_round(pcm, circuit, True, error_probability)

    # logical measurement

    circuit = add_checks_one_round(pcm, circuit, True, 0)

    log_measurement_instruction = "MPP "
    for q in logical_operator:
        log_measurement_instruction += "Z" + str(q) + "*"
    circuit.append_from_stim_program_text(log_measurement_instruction[:-1])

    circuit.append("OBSERVABLE_INCLUDE", [stim.target_rec(-1)], (0))

    return circuit<|MERGE_RESOLUTION|>--- conflicted
+++ resolved
@@ -1,37 +1,22 @@
-<<<<<<< HEAD
 # Generate stim circuit for the 2D color code
 from typing import Any
 
 import stim
-=======
 from __future__ import annotations
 
->>>>>>> 93d6af43
 import itertools as it
 
-<<<<<<< HEAD
-def neighbors(perm:np.NDArray[int])->list[np.NDArray[int]]:
-    node_sw = (perm[0]+1, perm[1], perm[2]-1)
-    node_se = (perm[0], perm[1]+1, perm[2]-1)
-    node_e = (perm[0]-1, perm[1]+1, perm[2])
-    node_ne = (perm[0]-1, perm[1], perm[2]+1)
-    node_nw = (perm[0], perm[1]-1, perm[2]+1)
-    node_w = (perm[0]+1, perm[1]-1, perm[2])
-=======
 import numpy as np
 import stim
 
-
-def neighbors(perm):
+def neighbors(perm:np.NDArray[int])->list[np.NDArray[int]]:
     node_sw = (perm[0] + 1, perm[1], perm[2] - 1)
     node_se = (perm[0], perm[1] + 1, perm[2] - 1)
     node_e = (perm[0] - 1, perm[1] + 1, perm[2])
     node_ne = (perm[0] - 1, perm[1], perm[2] + 1)
     node_nw = (perm[0], perm[1] - 1, perm[2] + 1)
     node_w = (perm[0] + 1, perm[1] - 1, perm[2])
->>>>>>> 93d6af43
     return [node_sw, node_se, node_e, node_ne, node_nw, node_w]
-
 
 def gen_pcm_and_logical(distance:int)->tuple[np.NDArray[bool], set[int] ]:
     lattice_points_to_qubit_index, ancilla_qubit_to_lattice_points = {}, {}
