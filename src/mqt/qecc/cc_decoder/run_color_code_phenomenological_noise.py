<<<<<<< HEAD
# This script is used to run the color code phenomenological noise simulation.
=======
from __future__ import annotations

import matplotlib.pyplot as plt
>>>>>>> 93d6af43
import numpy as np
import sinter

from mqt.qecc.cc_decoder.stim_interface.color_code_stim import gen_pcm_and_logical, gen_stim_circuit_memory_experiment
from mqt.qecc.cc_decoder.stim_interface.max_sat_sinter_decoder import sinter_decoders


def generate_example_tasks():
    """ Generate example stim tasks """
    for p in np.arange(0.001, 0.03, 0.001):
        for d in [3, 4, 5]:
            pcm, l_op = gen_pcm_and_logical(d)
            cc_circuit = gen_stim_circuit_memory_experiment(pcm, l_op, d, p)
            yield sinter.Task(
                circuit=cc_circuit,
                detector_error_model=cc_circuit.detector_error_model(decompose_errors=False),
                json_metadata={
                    "p": p,
                    "d": d,
                    "rounds": d,
                },
            )


<<<<<<< HEAD
def main():
    """ Run the simulation """
=======
def main() -> None:
>>>>>>> 93d6af43
    samples = sinter.collect(
        num_workers=10,
        max_shots=10_000,
        max_errors=500,
        tasks=generate_example_tasks(),
        decoders=["maxsat", "bposd"],
        custom_decoders=sinter_decoders(),
        print_progress=True,
        save_resume_filepath="pseudothreshold_plot.csv",
    )

    # Print samples as CSV data.
    for _sample in samples:
        pass

    # Render a matplotlib plot of the data.
    fig, ax = plt.subplots(1, 1)
    sinter.plot_error_rate(
        ax=ax,
        stats=samples,
        group_func=lambda stat: f"Color Code d={stat.json_metadata['d']} dec={stat.decoder}",
        x_func=lambda stat: stat.json_metadata["p"],
        failure_units_per_shot_func=lambda stats: stats.json_metadata["rounds"],
        filter_func=lambda stat: stat.json_metadata["d"] > 2,
    )
    x_s = np.linspace(0.001, 0.029, 1000000)
    y_s = np.linspace(0.001, 0.029, 1000000)
    ax.set_yscale("log")
    ax.plot(x_s, y_s, "k-", alpha=0.75, zorder=0, label="x=y")

    ax.grid()
    ax.set_title("Phenomenological Noise")
    ax.set_ylabel("Logical Error Probability (per shot)")
    ax.set_xlabel("Physical Error Rate")
    ax.legend()

    # Save to file and also open in a window.
    fig.savefig("plot.png")
    plt.show()


<<<<<<< HEAD
if __name__ == '__main__':
    """ Run the main function """
=======
if __name__ == "__main__":
>>>>>>> 93d6af43
    main()<|MERGE_RESOLUTION|>--- conflicted
+++ resolved
@@ -1,10 +1,7 @@
-<<<<<<< HEAD
 # This script is used to run the color code phenomenological noise simulation.
-=======
 from __future__ import annotations
 
 import matplotlib.pyplot as plt
->>>>>>> 93d6af43
 import numpy as np
 import sinter
 
@@ -12,7 +9,7 @@
 from mqt.qecc.cc_decoder.stim_interface.max_sat_sinter_decoder import sinter_decoders
 
 
-def generate_example_tasks():
+def generate_example_tasks()->None:
     """ Generate example stim tasks """
     for p in np.arange(0.001, 0.03, 0.001):
         for d in [3, 4, 5]:
@@ -29,12 +26,8 @@
             )
 
 
-<<<<<<< HEAD
-def main():
+def main() -> None:
     """ Run the simulation """
-=======
-def main() -> None:
->>>>>>> 93d6af43
     samples = sinter.collect(
         num_workers=10,
         max_shots=10_000,
@@ -76,10 +69,6 @@
     plt.show()
 
 
-<<<<<<< HEAD
 if __name__ == '__main__':
     """ Run the main function """
-=======
-if __name__ == "__main__":
->>>>>>> 93d6af43
     main()